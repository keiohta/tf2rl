--- conflicted
+++ resolved
@@ -85,26 +85,16 @@
         self.tau = tau
 
     def get_action(self, state, test=False, tensor=False):
-<<<<<<< HEAD
-        if not tensor:
-            assert isinstance(state, np.ndarray)
-        state = np.expand_dims(state, axis=0).astype(np.float32) if len(state.shape) == 1 else state
-=======
         is_single_state = len(state.shape) == 1
         if not tensor:
             assert isinstance(state, np.ndarray)
         state = np.expand_dims(state, axis=0).astype(np.float32) if is_single_state else state
->>>>>>> 4b692186
         action = self._get_action_body(
             tf.constant(state), self.sigma * test, tf.constant(self.actor.max_action, dtype=tf.float32))
         if tensor:
             return action
         else:
-<<<<<<< HEAD
-            return action.numpy()[0]
-=======
             return action.numpy()[0] if is_single_state else action.numpy()
->>>>>>> 4b692186
 
     @tf.function
     def _get_action_body(self, state, sigma, max_action):
@@ -120,13 +110,8 @@
             states, actions, next_states, rewards, done, weights)
 
         if actor_loss is not None:
-<<<<<<< HEAD
-            tf.summary.scalar(name="ActorLoss", data=actor_loss, description="loss")
-        tf.summary.scalar(name="CriticLoss", data=critic_loss, description="loss")
-=======
             tf.summary.scalar(name=self.policy_name+"/actor_loss", data=actor_loss, description="loss")
         tf.summary.scalar(name=self.policy_name+"/critic_loss", data=critic_loss, description="loss")
->>>>>>> 4b692186
 
         return td_errors
 
@@ -136,12 +121,8 @@
             with tf.GradientTape() as tape:
                 td_errors = self._compute_td_error_body(
                     states, actions, next_states, rewards, done)
-<<<<<<< HEAD
-                critic_loss = tf.reduce_mean(huber_loss(diff=td_errors) * weights)
-=======
                 critic_loss = tf.reduce_mean(
                     huber_loss(td_errors, delta=self.max_grad) * weights)
->>>>>>> 4b692186
 
             critic_grad = tape.gradient(critic_loss, self.critic.trainable_variables)
             self.critic_optimizer.apply_gradients(zip(critic_grad, self.critic.trainable_variables))
