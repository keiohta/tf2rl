--- conflicted
+++ resolved
@@ -148,11 +148,7 @@
     @tf.contrib.eager.defun
     def _compute_td_error_body(self, states, actions, next_states, rewards, dones):
         with tf.device(self.device):
-<<<<<<< HEAD
-            not_dones = tf.constant(1., dtype=tf.float32) - dones
-=======
             not_dones = 1. - dones
->>>>>>> 326d31b1
             target_Q = self.critic_target(
                 [next_states, self.actor_target(next_states)])
             target_Q = rewards + (not_dones * self.discount * target_Q)
