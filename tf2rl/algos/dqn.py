--- conflicted
+++ resolved
@@ -116,11 +116,7 @@
             else:
                 action = np.random.randint(self._action_dim)
         else:
-<<<<<<< HEAD
-            state = np.expand_dims(state, axis=0).astype(np.float32)
-=======
-            state = np.expand_dims(state, axis=0).astype(np.float64) if len(state.shape) == 1 else state
->>>>>>> 6fd30f42
+            state = np.expand_dims(state, axis=0).astype(np.float32) if len(state.shape) == 1 else state
             action = self._get_action_body(tf.constant(state))
             if not tensor:
                 action = action.numpy()[0]
@@ -134,12 +130,7 @@
     def train(self, states, actions, next_states, rewards, done, weights=None):
         if weights is None:
             weights = np.ones_like(rewards)
-<<<<<<< HEAD
-
-        td_error, q_func_loss = self._train_body(
-=======
         td_errors, q_func_loss = self._train_body(
->>>>>>> 6fd30f42
             states, actions, next_states, rewards, done, weights)
 
         tf.contrib.summary.scalar(name="QFuncLoss", tensor=q_func_loss, family="loss")
@@ -150,16 +141,12 @@
         if self.n_update % self.target_replace_interval == 0:
             update_target_variables(self.q_func_target.weights, self.q_func.weights, tau=1.)
 
-<<<<<<< HEAD
         # Update exploration rate
         self.epsilon = max(self.epsilon - self.epsilon_decay_rate * self.update_interval,
                            self.epsilon_min)
         tf.contrib.summary.scalar(name="Epsilon", tensor=self.epsilon, family="loss")
 
-        return td_error
-=======
         return td_errors
->>>>>>> 6fd30f42
 
     @tf.contrib.eager.defun
     def _train_body(self, states, actions, next_states, rewards, done, weights):
@@ -185,12 +172,8 @@
     @tf.contrib.eager.defun
     def _compute_td_error_body(self, states, actions, next_states, rewards, dones):
         # TODO: Clean code
-<<<<<<< HEAD
-        not_done = 1. - tf.cast(done, dtype=tf.float32)
-=======
         batch_size = states.shape[0]
-        not_dones = 1. - tf.cast(dones, dtype=tf.float64)
->>>>>>> 6fd30f42
+        not_dones = 1. - tf.cast(dones, dtype=tf.float32)
         actions = tf.cast(actions, dtype=tf.int32)
         with tf.device(self.device):
             indices = tf.concat(
