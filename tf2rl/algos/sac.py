import numpy as np
import tensorflow as tf
from tensorflow.keras.layers import Dense

from tf2rl.policies.gaussian_actor import GaussianActor
from tf2rl.algos.policy_base import OffPolicyAgent
from tf2rl.misc.target_update_ops import update_target_variables
from tf2rl.misc.huber_loss import huber_loss


class CriticV(tf.keras.Model):
    def __init__(self, state_shape, name='vf'):
        super().__init__(name=name)

        self.l1 = Dense(256, name="L1", activation='relu')
        self.l2 = Dense(256, name="L2", activation='relu')
        self.l3 = Dense(1, name="L3", activation='linear')

        dummy_state = tf.constant(
            np.zeros(shape=(1,)+state_shape, dtype=np.float32))
        self(dummy_state)

    def call(self, states):
        features = self.l1(states)
        features = self.l2(features)
        values = self.l3(features)

        return tf.squeeze(values, axis=1, name="values")


class CriticQ(tf.keras.Model):
    def __init__(self, state_shape, action_dim, name='qf'):
        super().__init__(name=name)

        self.l1 = Dense(256, name="L1", activation='relu')
        self.l2 = Dense(256, name="L2", activation='relu')
        self.l3 = Dense(1, name="L2", activation='linear')

        dummy_state = tf.constant(
            np.zeros(shape=(1,)+state_shape, dtype=np.float32))
        dummy_action = tf.constant(
            np.zeros(shape=[1, action_dim], dtype=np.float32))
        self([dummy_state, dummy_action])

    def call(self, inputs):
        [states, actions] = inputs
        features = tf.concat([states, actions], axis=1)
        features = self.l1(features)
        features = self.l2(features)
        values = self.l3(features)

        return tf.squeeze(values, axis=1)


class SAC(OffPolicyAgent):
    def __init__(
            self,
            state_shape,
            action_dim,
            name="SAC",
            max_action=1.,
            lr=3e-4,
            actor_units=[256, 256],
            tau=0.005,
            alpha=.2,
            auto_alpha=False,
            n_warmup=int(1e4),
            memory_capacity=int(1e6),
            **kwargs):
        super().__init__(
            name=name, memory_capacity=memory_capacity,
            n_warmup=n_warmup, **kwargs)

        self._set_up_actor(state_shape, action_dim, actor_units, lr, max_action)
        self._setup_critic_v(state_shape, lr)
        self._setup_critic_q(state_shape, action_dim, lr)

        # Set hyper-parameters
        self.tau = tau
        self.auto_alpha = auto_alpha
        self.state_ndim = len(state_shape)
        if auto_alpha:
            self.log_alpha = tf.Variable(0., dtype=tf.float32)
            self.alpha = tf.exp(self.log_alpha)
            self.target_alpha = -action_dim
            self.alpha_optimizer = tf.keras.optimizers.Adam(learning_rate=lr)
        else:
            self.alpha = alpha

    def _set_up_actor(self, state_shape, action_dim, actor_units, lr, max_action=1.):
        self.actor = GaussianActor(
            state_shape, action_dim, max_action, squash=True,
            units=actor_units, tanh_mean=False, tanh_std=False)
        self.actor_optimizer = tf.keras.optimizers.Adam(learning_rate=lr)

    def _setup_critic_q(self, state_shape, action_dim, lr):
        self.qf1 = CriticQ(state_shape, action_dim, name="qf1")
        self.qf2 = CriticQ(state_shape, action_dim, name="qf2")
        self.qf1_optimizer = tf.keras.optimizers.Adam(learning_rate=lr)
        self.qf2_optimizer = tf.keras.optimizers.Adam(learning_rate=lr)

    def _setup_critic_v(self, state_shape, lr):
        self.vf = CriticV(state_shape)
        self.vf_target = CriticV(state_shape)
        update_target_variables(self.vf_target.weights,
                                self.vf.weights, tau=1.)
        self.vf_optimizer = tf.keras.optimizers.Adam(learning_rate=lr)

    def get_action(self, state, test=False):
        assert isinstance(state, np.ndarray)
        is_single_state = len(state.shape) == self.state_ndim

        state = np.expand_dims(state, axis=0).astype(
            np.float32) if is_single_state else state
        action = self._get_action_body(tf.constant(state), test)

        return action.numpy()[0] if is_single_state else action

    @tf.function
    def _get_action_body(self, state, test):
        return self.actor(state, test)[0]

    def train(self, states, actions, next_states, rewards, dones, weights=None):
        # TODO: Replace `done` with `dones`
        if weights is None:
            weights = np.ones_like(rewards)

        td_errors, actor_loss, vf_loss, qf_loss, logp_min, logp_max = \
            self._train_body(states, actions, next_states,
                             rewards, dones, weights)

        tf.summary.scalar(name=self.policy_name+"/actor_loss", data=actor_loss)
        tf.summary.scalar(name=self.policy_name+"/critic_V_loss", data=vf_loss)
        tf.summary.scalar(name=self.policy_name+"/critic_Q_loss", data=qf_loss)
        tf.summary.scalar(name=self.policy_name+"/logp_min", data=logp_min)
        tf.summary.scalar(name=self.policy_name+"/logp_max", data=logp_max)
        if self.auto_alpha:
            self.alpha = tf.exp(self.log_alpha)
            tf.summary.scalar(name=self.policy_name + "/log_ent", data=self.log_alpha)
        tf.summary.scalar(name=self.policy_name+"/ent", data=self.alpha)

        return td_errors

    @tf.function
    def _train_body(self, states, actions, next_states, rewards, dones, weights):
        with tf.device(self.device):
<<<<<<< HEAD
            if tf.rank(rewards) == 2:
=======
            if tf.equal(tf.rank(rewards), 2) == True:
>>>>>>> 43cd2f4f
                rewards = tf.squeeze(rewards, axis=1)
            not_dones = 1. - tf.cast(dones, dtype=tf.float32)

            with tf.GradientTape(persistent=True) as tape:
                # Compute loss of critic Q
                current_q1 = self.qf1([states, actions])
                current_q2 = self.qf2([states, actions])
                vf_next_target = self.vf_target(next_states)

                target_q = tf.stop_gradient(
                    rewards + not_dones * self.discount * vf_next_target)

                td_loss_q1 = tf.reduce_mean(huber_loss(
                    target_q - current_q1, delta=self.max_grad) * weights)
                td_loss_q2 = tf.reduce_mean(huber_loss(
                    target_q - current_q2, delta=self.max_grad) * weights)  # Eq.(7)

                # Compute loss of critic V
                current_v = self.vf(states)

                sample_actions, logp, _ = self.actor(states)  # Resample actions to update V
                current_q1 = self.qf1([states, sample_actions])
                current_q2 = self.qf2([states, sample_actions])

                target_v = tf.stop_gradient(
                    tf.minimum(current_q1, current_q2) - self.alpha * logp)
                td_errors = target_v - current_v
                td_loss_v = tf.reduce_mean(
                    huber_loss(td_errors, delta=self.max_grad) * weights)  # Eq.(5)

                # Compute loss of policy
                policy_loss = tf.reduce_mean(
                    (self.alpha * logp - current_q1) * weights)  # Eq.(12)

                # Compute loss of temperature parameter for entropy
                if self.auto_alpha:
                    alpha_loss = -tf.reduce_mean(
                        (self.log_alpha * tf.stop_gradient(logp + self.target_alpha)))

            q1_grad = tape.gradient(td_loss_q1, self.qf1.trainable_variables)
            self.qf1_optimizer.apply_gradients(
                zip(q1_grad, self.qf1.trainable_variables))
            q2_grad = tape.gradient(td_loss_q2, self.qf2.trainable_variables)
            self.qf2_optimizer.apply_gradients(
                zip(q2_grad, self.qf2.trainable_variables))

            vf_grad = tape.gradient(td_loss_v, self.vf.trainable_variables)
            self.vf_optimizer.apply_gradients(
                zip(vf_grad, self.vf.trainable_variables))
            update_target_variables(
                self.vf_target.weights, self.vf.weights, self.tau)

            actor_grad = tape.gradient(
                policy_loss, self.actor.trainable_variables)
            self.actor_optimizer.apply_gradients(
                zip(actor_grad, self.actor.trainable_variables))

            if self.auto_alpha:
                alpha_grad = tape.gradient(alpha_loss, [self.log_alpha])
                self.alpha_optimizer.apply_gradients(
                    zip(alpha_grad, [self.log_alpha]))

            del tape

        return td_errors, policy_loss, td_loss_v, td_loss_q1, tf.reduce_min(logp), tf.reduce_max(logp)

    def compute_td_error(self, states, actions, next_states, rewards, dones):
        if isinstance(actions, tf.Tensor):
            rewards = tf.expand_dims(rewards, axis=1)
            dones = tf.expand_dims(dones, 1)
        td_errors = self._compute_td_error_body(
            states, actions, next_states, rewards, dones)
        return td_errors.numpy()

    @tf.function
    def _compute_td_error_body(self, states, actions, next_states, rewards, dones):
        with tf.device(self.device):
            not_dones = 1. - tf.cast(dones, dtype=tf.float32)

            # Compute TD errors for Q-value func
            current_q1 = self.qf1([states, actions])
            vf_next_target = self.vf_target(next_states)

            target_q = tf.stop_gradient(
                rewards + not_dones * self.discount * vf_next_target)

            td_errors_q1 = target_q - current_q1

        return td_errors_q1

    @staticmethod
    def get_argument(parser=None):
        parser = OffPolicyAgent.get_argument(parser)
        parser.add_argument('--auto-alpha', action="store_true")
        return parser<|MERGE_RESOLUTION|>--- conflicted
+++ resolved
@@ -144,11 +144,7 @@
     @tf.function
     def _train_body(self, states, actions, next_states, rewards, dones, weights):
         with tf.device(self.device):
-<<<<<<< HEAD
             if tf.rank(rewards) == 2:
-=======
-            if tf.equal(tf.rank(rewards), 2) == True:
->>>>>>> 43cd2f4f
                 rewards = tf.squeeze(rewards, axis=1)
             not_dones = 1. - tf.cast(dones, dtype=tf.float32)
 
