--- conflicted
+++ resolved
@@ -2,10 +2,7 @@
 
 import tensorflow as tf
 from tensorflow.keras.layers import Dense
-<<<<<<< HEAD
-=======
 import tensorflow_probability as tfp
->>>>>>> 3a09a0d5
 
 from tf2rl.algos.models import GaussianActor
 from tf2rl.algos.policy_base import OffPolicyAgent
@@ -13,59 +10,6 @@
 from tf2rl.misc.huber_loss import huber_loss
 
 
-<<<<<<< HEAD
-=======
-class GaussianActor(tf.keras.Model):
-    LOG_SIG_CAP_MAX = 2
-    LOG_SIG_CAP_MIN = -20
-    EPS = 1e-6
-
-    def __init__(self, state_shape, action_dim, max_action, units=[256, 256], name='GaussianPolicy'):
-        super().__init__(name=name)
-
-        self.l1 = Dense(units[0], name="L1", activation='relu')
-        self.l2 = Dense(units[1], name="L2", activation='relu')
-        self.out_mean = Dense(action_dim, name="L_mean")
-        self.out_sigma = Dense(action_dim, name="L_sigma")
-
-        self._max_action = max_action
-
-        dummy_state = tf.constant(np.zeros(shape=(1,)+state_shape, dtype=np.float32))
-        self(dummy_state)
-
-    def _compute_dist(self, states):
-        features = self.l1(states)
-        features = self.l2(features)
-
-        mu = self.out_mean(features)
-        log_sigma = self.out_sigma(features)
-        log_sigma = tf.clip_by_value(log_sigma, self.LOG_SIG_CAP_MIN, self.LOG_SIG_CAP_MAX)
-
-        return tfp.distributions.MultivariateNormalDiag(loc=mu, scale_diag=tf.exp(log_sigma))
-
-    def call(self, states):
-        dist = self._compute_dist(states)
-        raw_actions = dist.sample()
-        log_pis = dist.log_prob(raw_actions)
-
-        actions = tf.tanh(raw_actions)
-
-        # for variable replacement
-        diff = tf.reduce_sum(tf.math.log(1. - actions ** 2 + self.EPS), axis=1)
-        log_pis -= diff
-
-        actions = actions * self._max_action
-        return actions, log_pis
-
-    def mean_action(self, states):
-        dist = self._compute_dist(states)
-        raw_actions = dist.mean()
-        actions = tf.tanh(raw_actions) * self._max_action
-
-        return actions
-
-
->>>>>>> 3a09a0d5
 class CriticV(tf.keras.Model):
     def __init__(self, state_shape, name='vf'):
         super().__init__(name=name)
@@ -124,11 +68,7 @@
         super().__init__(name=name, memory_capacity=memory_capacity, n_warmup=n_warmup, **kwargs)
 
         self.actor = GaussianActor(state_shape, action_dim, max_action)
-<<<<<<< HEAD
-        self.actor_optimizer = tf.train.AdamOptimizer(learning_rate=lr)
-=======
         self.actor_optimizer = tf.keras.optimizers.Adam(learning_rate=lr)
->>>>>>> 3a09a0d5
 
         self.vf = CriticV(state_shape)
         self.vf_target = CriticV(state_shape)
@@ -137,13 +77,8 @@
 
         self.qf1 = CriticQ(state_shape, action_dim, name="qf1")
         self.qf2 = CriticQ(state_shape, action_dim, name="qf2")
-<<<<<<< HEAD
-        self.qf1_optimizer = tf.train.AdamOptimizer(learning_rate=lr)
-        self.qf2_optimizer = tf.train.AdamOptimizer(learning_rate=lr)
-=======
         self.qf1_optimizer = tf.keras.optimizers.Adam(learning_rate=lr)
         self.qf2_optimizer = tf.keras.optimizers.Adam(learning_rate=lr)
->>>>>>> 3a09a0d5
 
         # Set hyper-parameters
         self.tau = tau
