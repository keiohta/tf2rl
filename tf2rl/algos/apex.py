import time
import numpy as np
import tensorflow as tf
import argparse

import multiprocessing
from multiprocessing import Process, Queue, Value, Event, Lock
from multiprocessing.managers import SyncManager

from cpprb import ReplayBuffer, PrioritizedReplayBuffer

from tf2rl.misc.prepare_output_dir import prepare_output_dir

config = tf.ConfigProto(allow_soft_placement=True)
config.gpu_options.allow_growth = True
tf.enable_eager_execution(config=config)


def explorer(global_rb, queue, trained_steps, n_transition,
             is_training_done, lock, env, policy_fn,
             set_weights_fn, noise,
             buffer_size=1024, max_transition=None,
             episode_max_steps=1000):
    """
    Collect transitions and store them to prioritized replay buffer.
    Args:
        global_rb:
            Prioritized replay buffer sharing with multiple explorers and only one learner.
            This object is shared over processes, so it must be locked when trying to
            operate something with `lock` object.
        queue:
            A FIFO shared with the learner to get latest network parameters.
            This is process safe, so you don't need to lock process when use this.
        trained_steps:
            Number of steps to apply gradients.
        n_transition:
            Number of collected transitions.
        is_training_done:
            multiprocessing.Event object to share the status of training.
        lock:
            multiprocessing.Lock to lock other processes. You must release after process is done.
        env_fn:
            Method object to generate an environment.
        policy_fn:
            Method object to generate an explorer.
        buffer_size:
            Size of local buffer. If it is filled with transitions, add them to `global_rb`
        max_transition:
            Maximum number of steps to explorer. Default value is None.
        episode_max_steps:
            Maximum number of steps of an episode.
    """
    policy = policy_fn(env, "Explorer", global_rb.get_buffer_size(), sigma=noise)
    local_rb = ReplayBuffer(obs_shape=env.observation_space.shape,
                            act_dim=env.action_space.low.size,
                            size=buffer_size)

    s = env.reset()
    episode_steps = 0
    total_reward = 0.
    total_rewards = []
    start = time.time()
    sample_at_start = 0

    while not is_training_done.is_set():
        n_transition.value += 1
        episode_steps += 1
        a = policy.get_action(s)
        s_, r, done, _ = env.step(a)
        done_flag = done
        if episode_steps == env._max_episode_steps:
            done_flag = False
        total_reward += r
        local_rb.add(obs=s, act=a, rew=r, next_obs=s_, done=done_flag)

        s = s_
        if done or episode_steps == episode_max_steps:
            s = env.reset()
            total_rewards.append(total_reward)
            total_reward = 0
            episode_steps = 0

            # Periodically copy weights of explorer
            if not queue.empty():
                set_weights_fn(policy, queue.get())

        # Add collected experiences to global replay buffer
        if local_rb.get_stored_size() == buffer_size:
            samples = local_rb.sample(local_rb.get_stored_size())
<<<<<<< HEAD
            states, next_states, actions, rewards, done = samples["obs"], samples["next_obs"], samples["act"], samples["rew"], samples["done"]
            done = np.array(done, dtype=np.float32)
=======
>>>>>>> fa81e986
            td_errors = policy.compute_td_error(
                samples["obs"], samples["act"], samples["next_obs"],
                samples["rew"], np.array(samples["done"], dtype=np.float64))
            msg = "Grad: {0: 6d}\t".format(trained_steps.value)
            msg += "Samples: {0: 7d}\t".format(n_transition.value)
            msg += "TDErr: {0:.5f}\t".format(np.average(np.abs(td_errors).flatten()))
            msg += "AveEpiRew: {0:.3f}\t".format(sum(total_rewards) / len(total_rewards))
            msg += "FPS: {0:.2f}".format((n_transition.value - sample_at_start) / (time.time() - start))
            print(msg)
            total_rewards = []
            lock.acquire()
            global_rb.add(
                obs=samples["obs"], act=samples["act"], rew=samples["rew"],
                next_obs=samples["next_obs"], done=samples["done"],
                priorities=np.abs(td_errors)+1e-6)
            lock.release()
            local_rb.clear()
            start = time.time()
            sample_at_start = n_transition.value

        if max_transition is not None and n_transition.value >= max_transition:
            is_training_done.set()


def learner(global_rb, trained_steps, is_training_done,
            lock, env, policy_fn, get_weights_fn,
            n_training, update_freq, *queues):
    """
    Collect transitions and store them to prioritized replay buffer.
    Args:
        global_rb:
            Prioritized replay buffer sharing with multiple explorers and only one learner.
            This object is shared over processes, so it must be locked when trying to
            operate something with `lock` object.
        trained_steps:
            Number of times to apply gradients.
        is_training_done:
            multiprocessing.Event object to share if training is done or not.
        lock:
            multiprocessing.Lock to lock other processes.
            It must be released after process is done.
        env_fn:
            Environment.
        policy_fn:
            Method object to generate an explorer.
        n_training:
            Maximum number of times to apply gradients. If number of applying gradients
            is over this value, training will be done by setting `is_training_done` to `True`
        update_freq:
            Frequency to update parameters, i.e., put network parameters to `queues`
        queues:
            FIFOs shared with explorers to send latest network parameters.
    """
    policy = policy_fn(env, "Learner", global_rb.get_buffer_size())

    output_dir = prepare_output_dir(args=None, user_specified_dir="./results")
    writer = tf.contrib.summary.create_file_writer(output_dir)
    writer.set_as_default()
    tf.contrib.summary.initialize()
    total_steps = tf.train.create_global_step()

    # Wait until explorers collect transitions
    while not is_training_done.is_set() and global_rb.get_stored_size() == 0:
        continue

    start_time = time.time()
    while not is_training_done.is_set():
        with tf.contrib.summary.record_summaries_every_n_global_steps(1000):
            trained_steps.value += 1
            total_steps.assign(trained_steps.value)
            lock.acquire()
            samples = global_rb.sample(policy.batch_size)
            with tf.contrib.summary.always_record_summaries():
                td_errors = policy.train(
                    samples["obs"], samples["act"], samples["next_obs"],
                    samples["rew"], np.array(samples["done"], dtype=np.float32),
                    samples["weights"])
                writer.flush()
            global_rb.update_priorities(samples["indexes"], np.abs(td_errors) + 1e-6)
            lock.release()

            # Put updated weights to queue
            if trained_steps.value % update_freq == 0:
                weights = get_weights_fn(policy)
                for queue in queues:
                    queue.put(weights)
                with tf.contrib.summary.always_record_summaries():
                    fps = update_freq / (time.time() - start_time)
                    tf.contrib.summary.scalar(name="FPS", tensor=fps, family="loss")
                    print("Update weights for explorer. {0:.2f} FPS for GRAD. Learned {1:.2f} steps".format(
                        fps, trained_steps.value))
                start_time = time.time()

        if trained_steps.value >= n_training:
            is_training_done.set()


def apex_argument(parser=None):
    if parser is None:
        parser = argparse.ArgumentParser()
    parser.add_argument('--max-batch', type=int, default=1e6,
                        help='number of times to apply batch update')
    parser.add_argument('--param-update-freq', type=int, default=1e2,
                        help='frequency to update parameter')
    parser.add_argument('--n-explorer', type=int, default=None,
                        help='number of explorers to distribute. if None, use maximum number')
    parser.add_argument('--replay-buffer-size', type=int, default=1e6,
                        help='size of replay buffer')
    parser.add_argument('--local-buffer-size', type=int, default=1e4,
                        help='size of local replay buffer for explorer')
    parser.add_argument('--gpu', type=int, default=0)
    return parser


def prepare_experiment(n_explorer, env, args):
    # Manager to share PER between a learner and explorers
    SyncManager.register('PrioritizedReplayBuffer',
                         PrioritizedReplayBuffer)
    manager = SyncManager()
    manager.start()
    global_rb = manager.PrioritizedReplayBuffer(
        obs_shape=env.observation_space.shape,
        act_dim=env.action_space.low.size,
        size=args.replay_buffer_size)

    # queues to share network parameters between a learner and explorers
    queues = [Queue() for _ in range(n_explorer)]

    # Event object to share training status. if event is set True, all exolorers stop sampling transitions
    is_training_done = Event()

    # Lock
    lock = manager.Lock()

    # Shared memory objects to count number of samples and applied gradients
    trained_steps = Value('i', 0)
    n_transition = Value('i', 0)

    return global_rb, queues, is_training_done, lock, trained_steps, n_transition<|MERGE_RESOLUTION|>--- conflicted
+++ resolved
@@ -87,11 +87,6 @@
         # Add collected experiences to global replay buffer
         if local_rb.get_stored_size() == buffer_size:
             samples = local_rb.sample(local_rb.get_stored_size())
-<<<<<<< HEAD
-            states, next_states, actions, rewards, done = samples["obs"], samples["next_obs"], samples["act"], samples["rew"], samples["done"]
-            done = np.array(done, dtype=np.float32)
-=======
->>>>>>> fa81e986
             td_errors = policy.compute_td_error(
                 samples["obs"], samples["act"], samples["next_obs"],
                 samples["rew"], np.array(samples["done"], dtype=np.float64))
