--- conflicted
+++ resolved
@@ -90,13 +90,7 @@
         tf.summary.scalar(name=self.policy_name + "/logp_max", data=logp_max)
 
     @tf.function
-<<<<<<< HEAD
-    def _train_body(self, states, actions, next_states, rewards, done, weights):
-        self.n_training.assign_add(1)
-
-=======
-    def _train_body(self, states, actions, next_states, rewards, dones, weights=None):
->>>>>>> 43cd2f4f
+    def _train_body(self, states, actions, next_states, rewards, dones, weights):
         with tf.device(self.device):
             batch_size = states.shape[0]
             not_dones = 1. - tf.cast(dones, dtype=tf.float32)
