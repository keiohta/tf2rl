--- conflicted
+++ resolved
@@ -85,13 +85,7 @@
         if weights is None:
             weights = np.ones_like(rewards)
 
-<<<<<<< HEAD
         td_errors, actor_loss, mean_ent, logp_min, logp_max, logp_mean = self._train_body(states, actions, next_states, rewards, dones, weights)
-=======
-        td_errors, actor_loss, mean_ent, logp_mean = \
-            self._train_body(states, actions, next_states,
-                             rewards, dones, weights)
->>>>>>> c9c3bf24
 
         tf.summary.scalar(name=self.policy_name + "/actor_loss", data=actor_loss)
         tf.summary.scalar(name=self.policy_name + "/critic_loss", data=td_errors)
@@ -181,15 +175,11 @@
                     zip(alpha_grad, [self.log_alpha]))
                 self.alpha.assign(tf.exp(self.log_alpha))
 
-<<<<<<< HEAD
         return ((td_loss1 + td_loss2) / 2.,
                 policy_loss, mean_ent,
                 tf.reduce_min(current_action_logp),
                 tf.reduce_max(current_action_logp),
                 tf.reduce_mean(current_action_logp))
-=======
-        return (td_loss1 + td_loss2) / 2., policy_loss, mean_ent, tf.reduce_mean(current_action_logp)
->>>>>>> c9c3bf24
 
     def compute_td_error(self, states, actions, next_states, rewards, dones):
         td_errors_q1, td_errors_q2 = self._compute_td_error_body(
