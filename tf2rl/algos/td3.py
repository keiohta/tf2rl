import numpy as np
import tensorflow as tf

from tf2rl.algos.ddpg import DDPG, Actor
from tf2rl.misc.target_update_ops import update_target_variables



class Critic(tf.keras.Model):
    def __init__(self, state_shape, action_dim, units=[400, 300], name="Critic"):
        super().__init__(name=name)

        self.l1 = tf.keras.layers.Dense(units[0], name="L1")
        self.l2 = tf.keras.layers.Dense(units[1], name="L2")
        self.l3 = tf.keras.layers.Dense(1, name="L3")

        self.l4 = tf.keras.layers.Dense(units[0], name="L4")
        self.l5 = tf.keras.layers.Dense(units[1], name="L5")
        self.l6 = tf.keras.layers.Dense(1, name="L6")

        dummy_state = tf.constant(np.zeros(shape=(1,)+state_shape, dtype=np.float64))
        dummy_action = tf.constant(np.zeros(shape=[1, action_dim], dtype=np.float64))
        with tf.device("/cpu:0"):
            self([dummy_state, dummy_action])

    def call(self, inputs):
        states, actions = inputs
        xu = tf.concat([states, actions], axis=1)

        x1 = tf.nn.relu(self.l1(xu))
        x1 = tf.nn.relu(self.l2(x1))
        x1 = self.l3(x1)

        x2 = tf.nn.relu(self.l4(xu))
        x2 = tf.nn.relu(self.l5(x2))
        x2 = self.l6(x2)

        return x1, x2


class TD3(DDPG):
    def __init__(
            self,
            state_shape,
            action_dim,
            name="TD3",
            actor_update_freq=2,
            policy_noise=0.2,
            noise_clip=0.5,
            actor_units=[400, 300],
            critic_units=[400, 300],
            lr_critic=0.001,
            **kwargs):
        super().__init__(name=name, state_shape=state_shape, action_dim=action_dim,
                         actor_units=actor_units, critic_units=critic_units,
                         lr_critic=lr_critic, **kwargs)

<<<<<<< HEAD
        self.critic = Critic(state_dim, action_dim, critic_units)
        self.critic_target = Critic(state_dim, action_dim, critic_units)
        update_target_variables(self.critic_target.weights, self.critic.weights, tau=1.)
=======
        self.critic = Critic(state_shape, action_dim, critic_units)
        self.critic_target = Critic(state_shape, action_dim, critic_units)
        update_target_variables(self.critic.weights, self.critic_target.weights, tau=1.)
>>>>>>> 2c4af5fa
        self.critic_optimizer = tf.train.AdamOptimizer(learning_rate=lr_critic)

        self._policy_noise = policy_noise
        self._noise_clip = noise_clip

        self._actor_update_freq = tf.constant(actor_update_freq)
        self._it = tf.Variable(0)

    @tf.contrib.eager.defun
    def _train_body(self, states, actions, next_states, rewards, done, weights):
        with tf.device(self.device):
            with tf.GradientTape() as tape:
                td_error1, td_error2 = self._compute_td_error_body(
                    states, actions, next_states, rewards, done)
                critic_loss = tf.reduce_mean(
                    tf.square(td_error1) * weights * 0.5 + \
                    tf.square(td_error2) * weights * 0.5)

            critic_grad = tape.gradient(critic_loss, self.critic.trainable_variables)
            self.critic_optimizer.apply_gradients(zip(critic_grad, self.critic.trainable_variables))

            actor_loss = None
            # TODO: Update actor and target networks at specified frequency
            # tf.assign(self._it, self._it+1)
            # if tf.mod(self._it, self._actor_update_freq) == 0:
            with tf.GradientTape() as tape:
                next_actions = self.actor(states)
                actor_loss = -tf.reduce_mean(self.critic([states, next_actions]))

            actor_grad = tape.gradient(actor_loss, self.actor.trainable_variables)
            self.actor_optimizer.apply_gradients(zip(actor_grad, self.actor.trainable_variables))

            # Update target networks
            update_target_variables(self.critic_target.weights, self.critic.weights, self.tau)
            update_target_variables(self.actor_target.weights, self.actor.weights, self.tau)

            return actor_loss, critic_loss, np.abs(td_error1) + np.abs(td_error2)

    def compute_td_error(self, states, actions, next_states, rewards, done):
        td_error1, td_error2 = self._compute_td_error_body(states, actions, next_states, rewards, done)
        return np.ravel(np.abs(td_error1.numpy()) + np.abs(td_error2.numpy()))

    @tf.contrib.eager.defun
    def _compute_td_error_body(self, states, actions, next_states, rewards, done):
        with tf.device(self.device):
            not_done = 1. - done

            # Get noisy action
            next_action = self.actor_target(next_states)
            noise = tf.cast(tf.clip_by_value(
                tf.random.normal(shape=tf.shape(next_action), stddev=self._policy_noise),
                -self._noise_clip, self._noise_clip), tf.float64)
            next_action = tf.clip_by_value(
                next_action + noise, -self.actor_target.max_action, self.actor_target.max_action)

            target_Q1, target_Q2 = self.critic_target([next_states, next_action])
            target_Q = tf.minimum(target_Q1, target_Q2)
            target_Q = rewards + (not_done * self.discount * target_Q)
            target_Q = tf.stop_gradient(target_Q)
            current_Q1, current_Q2 = self.critic([states, actions])

        return current_Q1 - target_Q, current_Q2 - target_Q<|MERGE_RESOLUTION|>--- conflicted
+++ resolved
@@ -55,15 +55,9 @@
                          actor_units=actor_units, critic_units=critic_units,
                          lr_critic=lr_critic, **kwargs)
 
-<<<<<<< HEAD
-        self.critic = Critic(state_dim, action_dim, critic_units)
-        self.critic_target = Critic(state_dim, action_dim, critic_units)
-        update_target_variables(self.critic_target.weights, self.critic.weights, tau=1.)
-=======
         self.critic = Critic(state_shape, action_dim, critic_units)
         self.critic_target = Critic(state_shape, action_dim, critic_units)
-        update_target_variables(self.critic.weights, self.critic_target.weights, tau=1.)
->>>>>>> 2c4af5fa
+        update_target_variables(self.critic_target.weights, self.critic.weights, tau=1.)
         self.critic_optimizer = tf.train.AdamOptimizer(learning_rate=lr_critic)
 
         self._policy_noise = policy_noise
