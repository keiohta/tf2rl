import os
import time
import logging
import argparse

import numpy as np
import tensorflow as tf
from gym.spaces import Box

from tf2rl.experiments.utils import save_path, frames_to_gif
from tf2rl.misc.get_replay_buffer import get_replay_buffer
from tf2rl.misc.prepare_output_dir import prepare_output_dir
from tf2rl.misc.initialize_logger import initialize_logger
from tf2rl.envs.normalizer import EmpiricalNormalizer


if tf.config.experimental.list_physical_devices('GPU'):
    for cur_device in tf.config.experimental.list_physical_devices("GPU"):
        print(cur_device)
        tf.config.experimental.set_memory_growth(cur_device, enable=True)


class Trainer:
    def __init__(
            self,
            policy,
            env,
            args,
            test_env=None):
        self._set_from_args(args)
        self._policy = policy
        self._env = env
        self._test_env = self._env if test_env is None else test_env
        if self._normalize_obs:
            assert isinstance(env.observation_space, Box)
            self._obs_normalizer = EmpiricalNormalizer(
                shape=env.observation_space.shape)

        # prepare log directory
        self._output_dir = prepare_output_dir(
            args=args, user_specified_dir=self._logdir,
            suffix="{}_{}".format(self._policy.policy_name, args.dir_suffix))
        self.logger = initialize_logger(
            logging_level=logging.getLevelName(args.logging_level),
            output_dir=self._output_dir)

<<<<<<< HEAD
        # Save and restore model if parent class of policy is `tf.keras.model`
        if isinstance(self._policy, tf.keras.Model):
            checkpoint = tf.train.Checkpoint(policy=self._policy)
            self.checkpoint_manager = tf.train.CheckpointManager(
                checkpoint, directory=self._output_dir, max_to_keep=5)
            if args.model_dir is not None:
                assert os.path.isdir(args.model_dir)
                path_ckpt = tf.train.latest_checkpoint(args.model_dir)
                checkpoint.restore(path_ckpt)
                self.logger.info("Restored {}".format(path_ckpt))
=======
        # Save and restore model
        self._checkpoint = tf.train.Checkpoint(policy=self._policy)
        self.checkpoint_manager = tf.train.CheckpointManager(
            self._checkpoint, directory=self._output_dir, max_to_keep=5)
        if args.evaluate:
            assert args.model_dir is not None
        if args.model_dir is not None:
            assert os.path.isdir(args.model_dir)
            self._latest_path_ckpt = tf.train.latest_checkpoint(args.model_dir)
            self._checkpoint.restore(self._latest_path_ckpt)
            self.logger.info("Restored {}".format(self._latest_path_ckpt))
>>>>>>> 8601981d

        # prepare TensorBoard output
        self.writer = tf.summary.create_file_writer(self._output_dir)
        self.writer.set_as_default()

    def __call__(self):
        total_steps = 0
        tf.summary.experimental.set_step(total_steps)
        episode_steps = 0
        episode_return = 0
        episode_start_time = time.perf_counter()
        n_episode = 0

        replay_buffer = get_replay_buffer(
            self._policy, self._env, self._use_prioritized_rb,
            self._use_nstep_rb, self._n_step)

        obs = self._env.reset()

        while total_steps < self._max_steps:
            if total_steps < self._policy.n_warmup:
                action = self._env.action_space.sample()
            else:
                action = self._policy.get_action(obs)

            next_obs, reward, done, _ = self._env.step(action)
            if self._show_progress:
                self._env.render()
            episode_steps += 1
            episode_return += reward
            total_steps += 1
            tf.summary.experimental.set_step(total_steps)

            done_flag = done
            if hasattr(self._env, "_max_episode_steps") and \
                    episode_steps == self._env._max_episode_steps:
                done_flag = False
            replay_buffer.add(obs=obs, act=action,
                              next_obs=next_obs, rew=reward, done=done_flag)
            obs = next_obs

            if done or episode_steps == self._episode_max_steps:
                obs = self._env.reset()

                n_episode += 1
                fps = episode_steps / (time.perf_counter() - episode_start_time)
                self.logger.info("Total Epi: {0: 5} Steps: {1: 7} Episode Steps: {2: 5} Return: {3: 5.4f} FPS: {4:5.2f}".format(
                    n_episode, total_steps, episode_steps, episode_return, fps))
                tf.summary.scalar(
                    name="Common/training_return", data=episode_return)

                episode_steps = 0
                episode_return = 0
                episode_start_time = time.perf_counter()

            if total_steps < self._policy.n_warmup:
                continue

            if total_steps % self._policy.update_interval == 0:
                samples = replay_buffer.sample(self._policy.batch_size)
                with tf.summary.record_if(total_steps % self._save_summary_interval == 0):
                    self._policy.train(
                        samples["obs"], samples["act"], samples["next_obs"],
                        samples["rew"], np.array(samples["done"], dtype=np.float32),
                        None if not self._use_prioritized_rb else samples["weights"])
                if self._use_prioritized_rb:
                    td_error = self._policy.compute_td_error(
                        samples["obs"], samples["act"], samples["next_obs"],
                        samples["rew"], np.array(samples["done"], dtype=np.float32))
                    replay_buffer.update_priorities(
                        samples["indexes"], np.abs(td_error) + 1e-6)

            if total_steps % self._test_interval == 0:
                avg_test_return = self.evaluate_policy(total_steps)
                self.logger.info("Evaluation Total Steps: {0: 7} Average Reward {1: 5.4f} over {2: 2} episodes".format(
                    total_steps, avg_test_return, self._test_episodes))
                tf.summary.scalar(
                    name="Common/average_test_return", data=avg_test_return)
                tf.summary.scalar(name="Common/fps", data=fps)
                self.writer.flush()

            if total_steps % self._save_model_interval == 0:
                self.checkpoint_manager.save()

        tf.summary.flush()

    def evaluate_policy_continuously(self):
        """
        Periodically search the latest checkpoint, and keep evaluating with the latest model until user kills process.
        """
        if self._model_dir is None:
            self.logger.error("Please specify model directory by passing command line argument `--model-dir`")
            exit(-1)

        self.evaluate_policy(total_steps=0)
        while True:
            latest_path_ckpt = tf.train.latest_checkpoint(self._model_dir)
            if self._latest_path_ckpt != latest_path_ckpt:
                self._latest_path_ckpt = latest_path_ckpt
                self._checkpoint.restore(self._latest_path_ckpt)
                self.logger.info("Restored {}".format(self._latest_path_ckpt))
            self.evaluate_policy(total_steps=0)

    def evaluate_policy(self, total_steps):
        tf.summary.experimental.set_step(total_steps)
        if self._normalize_obs:
            self._test_env.normalizer.set_params(
                *self._env.normalizer.get_params())
        avg_test_return = 0.
        if self._save_test_path:
            replay_buffer = get_replay_buffer(
                self._policy, self._test_env, size=self._episode_max_steps)
        for i in range(self._test_episodes):
            episode_return = 0.
            frames = []
            obs = self._test_env.reset()
            for _ in range(self._episode_max_steps):
                action = self._policy.get_action(obs, test=True)
                next_obs, reward, done, _ = self._test_env.step(action)
                if self._save_test_path:
                    replay_buffer.add(obs=obs, act=action,
                                      next_obs=next_obs, rew=reward, done=done)

                if self._save_test_movie:
                    frames.append(self._test_env.render(mode='rgb_array'))
                elif self._show_test_progress:
                    self._test_env.render()
                episode_return += reward
                obs = next_obs
                if done:
                    break
            prefix = "step_{0:08d}_epi_{1:02d}_return_{2:010.4f}".format(
                total_steps, i, episode_return)
            if self._save_test_path:
                save_path(replay_buffer._encode_sample(np.arange(self._episode_max_steps)),
                          os.path.join(self._output_dir, prefix + ".pkl"))
                replay_buffer.clear()
            if self._save_test_movie:
                frames_to_gif(frames, prefix, self._output_dir)
            avg_test_return += episode_return
        if self._show_test_images:
            images = tf.cast(
                tf.expand_dims(np.array(obs).transpose(2, 0, 1), axis=3),
                tf.uint8)
            tf.summary.image('train/input_img', images,)
        return avg_test_return / self._test_episodes

    def _set_from_args(self, args):
        # experiment settings
        self._max_steps = args.max_steps
        self._episode_max_steps = args.episode_max_steps \
            if args.episode_max_steps is not None \
            else args.max_steps
        self._n_experiments = args.n_experiments
        self._show_progress = args.show_progress
        self._save_model_interval = args.save_model_interval
        self._save_summary_interval = args.save_summary_interval
        self._normalize_obs = args.normalize_obs
        self._logdir = args.logdir
        self._model_dir = args.model_dir
        # replay buffer
        self._use_prioritized_rb = args.use_prioritized_rb
        self._use_nstep_rb = args.use_nstep_rb
        self._n_step = args.n_step
        # test settings
        self._test_interval = args.test_interval
        self._show_test_progress = args.show_test_progress
        self._test_episodes = args.test_episodes
        self._save_test_path = args.save_test_path
        self._save_test_movie = args.save_test_movie
        self._show_test_images = args.show_test_images

    @staticmethod
    def get_argument(parser=None):
        if parser is None:
            parser = argparse.ArgumentParser(conflict_handler='resolve')
        # experiment settings
        parser.add_argument('--max-steps', type=int, default=int(1e6),
                            help='Maximum number steps to interact with env.')
        parser.add_argument('--episode-max-steps', type=int, default=int(1e3),
                            help='Maximum steps in an episode')
        parser.add_argument('--n-experiments', type=int, default=1,
                            help='Number of experiments')
        parser.add_argument('--show-progress', action='store_true',
                            help='Call `render` in training process')
        parser.add_argument('--save-model-interval', type=int, default=int(1e4),
                            help='Interval to save model')
        parser.add_argument('--save-summary-interval', type=int, default=int(1e3),
                            help='Interval to save summary')
        parser.add_argument('--model-dir', type=str, default=None,
                            help='Directory to restore model')
        parser.add_argument('--dir-suffix', type=str, default='',
                            help='Suffix for directory that contains results')
        parser.add_argument('--normalize-obs', action='store_true',
                            help='Normalize observation')
        parser.add_argument('--logdir', type=str, default='results',
                            help='Output directory')
        # test settings
        parser.add_argument('--evaluate', action='store_true',
                            help='Evaluate trained model')
        parser.add_argument('--test-interval', type=int, default=int(1e4),
                            help='Interval to evaluate trained model')
        parser.add_argument('--show-test-progress', action='store_true',
                            help='Call `render` in evaluation process')
        parser.add_argument('--test-episodes', type=int, default=5,
                            help='Number of episodes to evaluate at once')
        parser.add_argument('--save-test-path', action='store_true',
                            help='Save trajectories of evaluation')
        parser.add_argument('--show-test-images', action='store_true',
                            help='Show input images to neural networks when an episode finishes')
        parser.add_argument('--save-test-movie', action='store_true',
                            help='Save rendering results')
        # replay buffer
        parser.add_argument('--use-prioritized-rb', action='store_true',
                            help='Flag to use prioritized experience replay')
        parser.add_argument('--use-nstep-rb', action='store_true',
                            help='Flag to use nstep experience replay')
        parser.add_argument('--n-step', type=int, default=4,
                            help='Number of steps to look over')
        # others
        parser.add_argument('--logging-level', choices=['DEBUG', 'INFO', 'WARNING'],
                            default='INFO', help='Logging level')
        return parser<|MERGE_RESOLUTION|>--- conflicted
+++ resolved
@@ -44,18 +44,6 @@
             logging_level=logging.getLevelName(args.logging_level),
             output_dir=self._output_dir)
 
-<<<<<<< HEAD
-        # Save and restore model if parent class of policy is `tf.keras.model`
-        if isinstance(self._policy, tf.keras.Model):
-            checkpoint = tf.train.Checkpoint(policy=self._policy)
-            self.checkpoint_manager = tf.train.CheckpointManager(
-                checkpoint, directory=self._output_dir, max_to_keep=5)
-            if args.model_dir is not None:
-                assert os.path.isdir(args.model_dir)
-                path_ckpt = tf.train.latest_checkpoint(args.model_dir)
-                checkpoint.restore(path_ckpt)
-                self.logger.info("Restored {}".format(path_ckpt))
-=======
         # Save and restore model
         self._checkpoint = tf.train.Checkpoint(policy=self._policy)
         self.checkpoint_manager = tf.train.CheckpointManager(
@@ -67,7 +55,6 @@
             self._latest_path_ckpt = tf.train.latest_checkpoint(args.model_dir)
             self._checkpoint.restore(self._latest_path_ckpt)
             self.logger.info("Restored {}".format(self._latest_path_ckpt))
->>>>>>> 8601981d
 
         # prepare TensorBoard output
         self.writer = tf.summary.create_file_writer(self._output_dir)
