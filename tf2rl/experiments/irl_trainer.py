import time

import numpy as np
import tensorflow as tf

from tf2rl.misc.get_replay_buffer import get_replay_buffer
from tf2rl.experiments.trainer import Trainer
from tf2rl.algos.airl import AIRL


class IRLTrainer(Trainer):
    def __init__(
            self,
            policy,
            env,
            args,
            irl,
            expert_obs,
            expert_next_obs,
            expert_act,
            expert_logp=None,
            test_env=None):
        if isinstance(irl, AIRL):
            assert expert_logp is not None
            assert hasattr(policy, "get_logp")
        self._irl = irl
        args.dir_suffix = self._irl.policy_name + args.dir_suffix
        super().__init__(policy, env, args, test_env)
        # TODO: Add assertion to check dimention of expert demos and current policy, env is the same
        self._expert_obs = expert_obs
        self._expert_next_obs = expert_next_obs
        self._expert_act = expert_act
        self._expert_logp = expert_logp
        # Minus one to get next obs
        self._random_range = range(expert_obs.shape[0])

    def __call__(self):
        total_steps = 0
        tf.summary.experimental.set_step(total_steps)
        episode_steps = 0
        episode_return = 0
        episode_start_time = time.perf_counter()
        n_episode = 0

        replay_buffer = get_replay_buffer(
            policy=self._policy, env=self._env, irl=self._irl,
            use_prioritized_rb=self._use_prioritized_rb,
            use_nstep_rb=self._use_nstep_rb, n_step=self._n_step)

        obs = self._env.reset()

        while total_steps < self._max_steps:
<<<<<<< HEAD
            while total_steps < self._max_steps:
                if total_steps < self._policy.n_warmup:
                    action = self._env.action_space.sample()
                else:
                    action = self._policy.get_action(obs)

                next_obs, reward, done, _ = self._env.step(action)
                if self._show_progress:
                    self._env.render()
                episode_steps += 1
                episode_return += reward
                total_steps += 1
                tf.summary.experimental.set_step(total_steps)

                done_flag = done
                if hasattr(self._env, "_max_episode_steps") and \
                        episode_steps == self._env._max_episode_steps:
                    done_flag = False
                data = {"obs": obs, "act": action, "next_obs": next_obs,
                        "rew": reward, "done": done_flag}
                if isinstance(self._irl, AIRL):
                    data["logp"] = self._policy.get_logp(obs)
                replay_buffer.add(**data)
                obs = next_obs

                if done or episode_steps == self._episode_max_steps:
                    obs = self._env.reset()

                    n_episode += 1
                    fps = episode_steps / (time.perf_counter() - episode_start_time)
                    self.logger.info("Total Epi: {0: 5} Steps: {1: 7} Episode Steps: {2: 5} Return: {3: 5.4f} FPS: {4:5.2f}".format(
                        n_episode, int(total_steps), episode_steps, episode_return, fps))
                    tf.summary.scalar(
                        name="Common/training_return", data=episode_return)

                    episode_steps = 0
                    episode_return = 0
                    episode_start_time = time.perf_counter()

                if total_steps < self._policy.n_warmup:
                    continue

                if total_steps % self._policy.update_interval == 0:
                    samples = replay_buffer.sample(self._policy.batch_size)
                    # Train policy
                    rew = self._irl.inference(
                        states=samples["obs"],
                        actions=samples["act"],
                        next_states=samples["next_obs"])
                    with tf.summary.record_if(total_steps % self._save_summary_interval == 0):
                        self._policy.train(
                            samples["obs"], samples["act"], samples["next_obs"],
                            rew, samples["done"],
                            None if not self._use_prioritized_rb else samples["weights"])
                        if self._use_prioritized_rb:
                            td_error = self._policy.compute_td_error(
                                samples["obs"], samples["act"], samples["next_obs"],
                                rew, samples["done"])
                            replay_buffer.update_priorities(
                                samples["indexes"], np.abs(td_error) + 1e-6)

                        # Train IRL
                        for _ in range(self._irl.n_training):
                            samples = replay_buffer.sample(self._irl.batch_size)
                            self._irl.train(**self._get_train_kwargs(samples))

                if total_steps % self._test_interval == 0:
                    avg_test_return = self.evaluate_policy(total_steps)
                    self.logger.info("Evaluation Total Steps: {0: 7} Average Reward {1: 5.4f} over {2: 2} episodes".format(
                        total_steps, avg_test_return, self._test_episodes))
                    tf.summary.scalar(
                        name="Common/average_test_return", data=avg_test_return)
                    tf.summary.scalar(
                        name="Common/fps", data=fps)
                    self.writer.flush()

                if total_steps % self._save_model_interval == 0:
                    self.checkpoint_manager.save()

            tf.summary.flush()
=======
            if total_steps < self._policy.n_warmup:
                action = self._env.action_space.sample()
            else:
                action = self._policy.get_action(obs)

            next_obs, reward, done, _ = self._env.step(action)
            if self._show_progress:
                self._env.render()
            episode_steps += 1
            episode_return += reward
            total_steps += 1
            tf.summary.experimental.set_step(total_steps)

            done_flag = done
            if (hasattr(self._env, "_max_episode_steps") and
                episode_steps == self._env._max_episode_steps):
                done_flag = False
            replay_buffer.add(obs=obs, act=action,
                              next_obs=next_obs, rew=reward, done=done_flag)
            obs = next_obs

            if done or episode_steps == self._episode_max_steps:
                replay_buffer.on_episode_end()
                obs = self._env.reset()

                n_episode += 1
                fps = episode_steps / (time.perf_counter() - episode_start_time)
                self.logger.info("Total Epi: {0: 5} Steps: {1: 7} Episode Steps: {2: 5} Return: {3: 5.4f} FPS: {4:5.2f}".format(
                    n_episode, int(total_steps), episode_steps, episode_return, fps))
                tf.summary.scalar(
                    name="Common/training_return", data=episode_return)

                episode_steps = 0
                episode_return = 0
                episode_start_time = time.perf_counter()

            if total_steps < self._policy.n_warmup:
                continue

            if total_steps % self._policy.update_interval == 0:
                samples = replay_buffer.sample(self._policy.batch_size)
                # Train policy
                rew = self._irl.inference(samples["obs"], samples["act"], samples["next_obs"])
                with tf.summary.record_if(total_steps % self._save_summary_interval == 0):
                    self._policy.train(
                        samples["obs"], samples["act"], samples["next_obs"],
                        rew, samples["done"],
                        None if not self._use_prioritized_rb else samples["weights"])
                    if self._use_prioritized_rb:
                        td_error = self._policy.compute_td_error(
                            samples["obs"], samples["act"], samples["next_obs"],
                            rew, samples["done"])
                        replay_buffer.update_priorities(
                            samples["indexes"], np.abs(td_error) + 1e-6)

                    # Train IRL
                    for _ in range(self._irl.n_training):
                        samples = replay_buffer.sample(self._irl.batch_size)
                        # Do not allow duplication!!!
                        indices = np.random.choice(
                            self._random_range, self._irl.batch_size, replace=False)
                        self._irl.train(
                            agent_states=samples["obs"],
                            agent_acts=samples["act"],
                            agent_next_states=samples["next_obs"],
                            expert_states=self._expert_obs[indices],
                            expert_acts=self._expert_act[indices],
                            expert_next_states=self._expert_next_obs[indices])

            if total_steps % self._test_interval == 0:
                avg_test_return = self.evaluate_policy(total_steps)
                self.logger.info("Evaluation Total Steps: {0: 7} Average Reward {1: 5.4f} over {2: 2} episodes".format(
                    total_steps, avg_test_return, self._test_episodes))
                tf.summary.scalar(
                    name="Common/average_test_return", data=avg_test_return)
                tf.summary.scalar(
                    name="Common/fps", data=fps)
                self.writer.flush()

            if total_steps % self._save_model_interval == 0:
                self.checkpoint_manager.save()

        tf.summary.flush()
>>>>>>> 969a62d4

    def _get_train_kwargs(self, samples):
        # Do not allow duplication!!!
        indices = np.random.choice(
            self._random_range, self._irl.batch_size, replace=False)
        kwargs = {
            "agent_states": samples["obs"],
            "agent_acts": samples["act"],
            "agent_next_states": samples["next_obs"],
            "expert_states": self._expert_obs[indices],
            "expert_acts": self._expert_act[indices],
            "expert_next_states": self._expert_next_obs[indices]}
        if isinstance(self._irl, AIRL):
            kwargs["agent_logps"] = samples["logp"]
            kwargs["expert_logps"] = self._expert_logp[indices]
        return kwargs

    @staticmethod
    def get_argument(parser=None):
        parser = Trainer.get_argument(parser)
        parser.add_argument('--expert-path-dir', default=None,
                            help='Path to directory that contains expert trajectories')
        return parser<|MERGE_RESOLUTION|>--- conflicted
+++ resolved
@@ -50,88 +50,6 @@
         obs = self._env.reset()
 
         while total_steps < self._max_steps:
-<<<<<<< HEAD
-            while total_steps < self._max_steps:
-                if total_steps < self._policy.n_warmup:
-                    action = self._env.action_space.sample()
-                else:
-                    action = self._policy.get_action(obs)
-
-                next_obs, reward, done, _ = self._env.step(action)
-                if self._show_progress:
-                    self._env.render()
-                episode_steps += 1
-                episode_return += reward
-                total_steps += 1
-                tf.summary.experimental.set_step(total_steps)
-
-                done_flag = done
-                if hasattr(self._env, "_max_episode_steps") and \
-                        episode_steps == self._env._max_episode_steps:
-                    done_flag = False
-                data = {"obs": obs, "act": action, "next_obs": next_obs,
-                        "rew": reward, "done": done_flag}
-                if isinstance(self._irl, AIRL):
-                    data["logp"] = self._policy.get_logp(obs)
-                replay_buffer.add(**data)
-                obs = next_obs
-
-                if done or episode_steps == self._episode_max_steps:
-                    obs = self._env.reset()
-
-                    n_episode += 1
-                    fps = episode_steps / (time.perf_counter() - episode_start_time)
-                    self.logger.info("Total Epi: {0: 5} Steps: {1: 7} Episode Steps: {2: 5} Return: {3: 5.4f} FPS: {4:5.2f}".format(
-                        n_episode, int(total_steps), episode_steps, episode_return, fps))
-                    tf.summary.scalar(
-                        name="Common/training_return", data=episode_return)
-
-                    episode_steps = 0
-                    episode_return = 0
-                    episode_start_time = time.perf_counter()
-
-                if total_steps < self._policy.n_warmup:
-                    continue
-
-                if total_steps % self._policy.update_interval == 0:
-                    samples = replay_buffer.sample(self._policy.batch_size)
-                    # Train policy
-                    rew = self._irl.inference(
-                        states=samples["obs"],
-                        actions=samples["act"],
-                        next_states=samples["next_obs"])
-                    with tf.summary.record_if(total_steps % self._save_summary_interval == 0):
-                        self._policy.train(
-                            samples["obs"], samples["act"], samples["next_obs"],
-                            rew, samples["done"],
-                            None if not self._use_prioritized_rb else samples["weights"])
-                        if self._use_prioritized_rb:
-                            td_error = self._policy.compute_td_error(
-                                samples["obs"], samples["act"], samples["next_obs"],
-                                rew, samples["done"])
-                            replay_buffer.update_priorities(
-                                samples["indexes"], np.abs(td_error) + 1e-6)
-
-                        # Train IRL
-                        for _ in range(self._irl.n_training):
-                            samples = replay_buffer.sample(self._irl.batch_size)
-                            self._irl.train(**self._get_train_kwargs(samples))
-
-                if total_steps % self._test_interval == 0:
-                    avg_test_return = self.evaluate_policy(total_steps)
-                    self.logger.info("Evaluation Total Steps: {0: 7} Average Reward {1: 5.4f} over {2: 2} episodes".format(
-                        total_steps, avg_test_return, self._test_episodes))
-                    tf.summary.scalar(
-                        name="Common/average_test_return", data=avg_test_return)
-                    tf.summary.scalar(
-                        name="Common/fps", data=fps)
-                    self.writer.flush()
-
-                if total_steps % self._save_model_interval == 0:
-                    self.checkpoint_manager.save()
-
-            tf.summary.flush()
-=======
             if total_steps < self._policy.n_warmup:
                 action = self._env.action_space.sample()
             else:
@@ -149,9 +67,12 @@
             if (hasattr(self._env, "_max_episode_steps") and
                 episode_steps == self._env._max_episode_steps):
                 done_flag = False
-            replay_buffer.add(obs=obs, act=action,
-                              next_obs=next_obs, rew=reward, done=done_flag)
-            obs = next_obs
+                data = {"obs": obs, "act": action, "next_obs": next_obs,
+                        "rew": reward, "done": done_flag}
+                if isinstance(self._irl, AIRL):
+                    data["logp"] = self._policy.get_logp(obs)
+                replay_buffer.add(**data)
+                obs = next_obs
 
             if done or episode_steps == self._episode_max_steps:
                 replay_buffer.on_episode_end()
@@ -174,32 +95,21 @@
             if total_steps % self._policy.update_interval == 0:
                 samples = replay_buffer.sample(self._policy.batch_size)
                 # Train policy
-                rew = self._irl.inference(samples["obs"], samples["act"], samples["next_obs"])
-                with tf.summary.record_if(total_steps % self._save_summary_interval == 0):
-                    self._policy.train(
-                        samples["obs"], samples["act"], samples["next_obs"],
-                        rew, samples["done"],
-                        None if not self._use_prioritized_rb else samples["weights"])
-                    if self._use_prioritized_rb:
-                        td_error = self._policy.compute_td_error(
+                    rew = self._irl.inference(
+                        states=samples["obs"],
+                        actions=samples["act"],
+                        next_states=samples["next_obs"])
+                    with tf.summary.record_if(total_steps % self._save_summary_interval == 0):
+                        self._policy.train(
                             samples["obs"], samples["act"], samples["next_obs"],
                             rew, samples["done"])
                         replay_buffer.update_priorities(
                             samples["indexes"], np.abs(td_error) + 1e-6)
 
-                    # Train IRL
-                    for _ in range(self._irl.n_training):
-                        samples = replay_buffer.sample(self._irl.batch_size)
-                        # Do not allow duplication!!!
-                        indices = np.random.choice(
-                            self._random_range, self._irl.batch_size, replace=False)
-                        self._irl.train(
-                            agent_states=samples["obs"],
-                            agent_acts=samples["act"],
-                            agent_next_states=samples["next_obs"],
-                            expert_states=self._expert_obs[indices],
-                            expert_acts=self._expert_act[indices],
-                            expert_next_states=self._expert_next_obs[indices])
+                        # Train IRL
+                        for _ in range(self._irl.n_training):
+                            samples = replay_buffer.sample(self._irl.batch_size)
+                            self._irl.train(**self._get_train_kwargs(samples))
 
             if total_steps % self._test_interval == 0:
                 avg_test_return = self.evaluate_policy(total_steps)
@@ -215,7 +125,6 @@
                 self.checkpoint_manager.save()
 
         tf.summary.flush()
->>>>>>> 969a62d4
 
     def _get_train_kwargs(self, samples):
         # Do not allow duplication!!!
