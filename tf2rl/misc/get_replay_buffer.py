--- conflicted
+++ resolved
@@ -43,14 +43,10 @@
         return None
 
     obs_shape = get_space_size(env.observation_space)
-<<<<<<< HEAD
-    kwargs = get_default_rb_dict(policy.update_interval, env)
-=======
     kwargs = get_default_rb_dict(policy.memory_capacity, env)
 
     if size is not None:
         kwargs["size"] = size
->>>>>>> 4b692186
 
     # on-policy policy
     if not issubclass(type(policy), OffPolicyAgent):
@@ -66,13 +62,6 @@
             kwargs["env_dict"]["act"]["dtype"] = np.int32
         return ReplayBuffer(**kwargs)
 
-<<<<<<< HEAD
-    # off-policy policy
-    kwargs["size"] = policy.memory_capacity \
-        if size is None else size
-
-=======
->>>>>>> 4b692186
     # N-step prioritized
     if use_prioritized_rb and use_nstep_rb:
         kwargs["n_step"] = n_step
