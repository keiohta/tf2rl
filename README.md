--- conflicted
+++ resolved
@@ -16,10 +16,7 @@
 |      SAC      |       X        |         ✓         |                              -                               |
 |     ApeX      |       ✓        |         ✓         | with general off-policy algorithms such as DQN, DDPG, and SAC |
 |     GAIL      |       ✓        |         ✓         |                        GAIL, GAIL-SN                         |
-<<<<<<< HEAD
-=======
 |  PG variants  |       ✓        |         ✓         |                             VPG                              |
->>>>>>> 4b692186
 
 Following papers have been implementd in tf2rl:
 
@@ -36,11 +33,8 @@
 - [Soft Actor-Critic: Off-Policy Maximum Entropy Deep Reinforcement Learning with a Stochastic Actor](<https://arxiv.org/abs/1801.01290>)
 - [Deep Residual Reinforcement Learning](<https://arxiv.org/abs/1905.01072>)
 - [Generative Adversarial Imitation Learning](<https://arxiv.org/abs/1606.03476>)
-<<<<<<< HEAD
-=======
 - [Policy Gradient Methods for Reinforcement Learning with Function Approximation](https://papers.nips.cc/paper/1713-policy-gradient-methods-for-reinforcement-learning-with-function-approximation.pdf)
 - [High-Dimensional Continuous Control Using Generalized Advantage Estimation](https://arxiv.org/abs/1506.02438)
->>>>>>> 4b692186
 
 
 
@@ -54,10 +48,6 @@
 
 TF2RL is built on Google's TensorFlow and requires that either `tensorflow` or `tensorflow-gpu` is installed.
 To include the TensorFlow with the installation of TF2RL, add the flag `tf` for the normal CPU version or `tf_gpu` for the GPU version.
-<<<<<<< HEAD
-Note that we DON'T actually use TF2.0 but TF1.12 because it has not been officially released yet.
-=======
->>>>>>> 4b692186
 ```bash
 # Install TF2RL with TensorFlow CPU version
 $ pip install -e .[tf]
