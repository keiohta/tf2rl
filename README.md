--- conflicted
+++ resolved
@@ -16,12 +16,8 @@
 | [DQN](https://storage.googleapis.com/deepmind-media/dqn/DQNNaturePaper.pdf) (including [DDQN](https://arxiv.org/abs/1509.06461), [Prior. DQN](https://arxiv.org/abs/1511.05952), [Duel. DQN](https://arxiv.org/abs/1511.06581), [Distrib. DQN](<https://arxiv.org/abs/1707.06887>), [Noisy DQN](<https://arxiv.org/abs/1706.10295>)) |       ✓        |         -         | [ApeX](<https://arxiv.org/abs/1803.00933>) | Model-free Off-policy RL |
 | [DDPG](https://arxiv.org/abs/1509.02971) (including [TD3](<https://arxiv.org/abs/1802.09477>), [BiResDDPG](<https://arxiv.org/abs/1905.01072>)) |       -        |         ✓         | [ApeX](<https://arxiv.org/abs/1803.00933>) | Model-free Off-policy RL |
 |          [SAC](<https://arxiv.org/abs/1801.01290>)           |       ✓        |         ✓         | [ApeX](<https://arxiv.org/abs/1803.00933>) | Model-free Off-policy RL |
-<<<<<<< HEAD
-|         [MPC (RS)](https://arxiv.org/abs/1708.02596)         |       ✓        |         ✓         |                     -                      | Model-based RL           |
+| [MPC](https://arxiv.org/abs/1708.02596), [ME-TRPO](https://arxiv.org/abs/1802.10592) |       ✓        |         ✓         |                     -                      | Model-base RL            |
 | [iLQG, MPC(iLQG)](https://homes.cs.washington.edu/~todorov/papers/TassaIROS12.pdf) |       -        |         ✓         |                     -                      | Model-based RL           |
-=======
-| [MPC](https://arxiv.org/abs/1708.02596), [ME-TRPO](https://arxiv.org/abs/1802.10592) |       ✓        |         ✓         |                     -                      | Model-base RL            |
->>>>>>> eb2cafc4
 | [GAIL](<https://arxiv.org/abs/1606.03476>), [GAIfO](<https://arxiv.org/abs/1807.06158>), [VAIL](<https://arxiv.org/abs/1810.00821>) (including [Spectral Normalization](<https://arxiv.org/abs/1802.05957>)) |       ✓        |         ✓         |                     -                      | Imitation Learning       |
 
 Following papers have been implemented in tf2rl:
