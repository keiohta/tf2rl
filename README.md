[![Build Status](https://travis-ci.org/keiohta/tf2rl.svg?branch=master)](https://travis-ci.org/keiohta/tf2rl)
[![Coverage Status](https://coveralls.io/repos/github/keiohta/tf2rl/badge.svg?branch=master)](https://coveralls.io/github/keiohta/tf2rl?branch=master)
[![MIT License](http://img.shields.io/badge/license-MIT-blue.svg?style=flat)](LICENSE)
[![GitHub issues open](https://img.shields.io/github/issues/keiohta/tf2rl.svg)]()
[![PyPI version](https://badge.fury.io/py/tf2rl.svg)](https://badge.fury.io/py/tf2rl)

# TF2RL
TF2RL is a deep reinforcement learning library that implements various deep reinforcement learning algorithms using TensorFlow 2.x.

## Algorithms
Following algorithms are supported:

<<<<<<< HEAD
|                          Algorithm                           | Dicrete action | Continuous action |                       Support                        | Category                 |
| :----------------------------------------------------------: | :------------: | :---------------: | :--------------------------------------------------: | ------------------------ |
| [VPG](https://papers.nips.cc/paper/1713-policy-gradient-methods-for-reinforcement-learning-with-function-approximation.pdf), [PPO](<https://arxiv.org/abs/1707.06347>) |       ✓        |         ✓         |       [GAE](https://arxiv.org/abs/1506.02438)        | Model-free On-policy RL  |
| [DQN](https://storage.googleapis.com/deepmind-media/dqn/DQNNaturePaper.pdf) (including [DDQN](https://arxiv.org/abs/1509.06461), [Prior. DQN](https://arxiv.org/abs/1511.05952), [Duel. DQN](https://arxiv.org/abs/1511.06581), [Distrib. DQN](<https://arxiv.org/abs/1707.06887>), [Noisy DQN](<https://arxiv.org/abs/1706.10295>)) |       ✓        |         -         |      [ApeX](<https://arxiv.org/abs/1803.00933>)      | Model-free Off-policy RL |
| [DDPG](https://arxiv.org/abs/1509.02971) (including [TD3](<https://arxiv.org/abs/1802.09477>), [BiResDDPG](<https://arxiv.org/abs/1905.01072>)) |       -        |         ✓         |      [ApeX](<https://arxiv.org/abs/1803.00933>)      | Model-free Off-policy RL |
|          [SAC](<https://arxiv.org/abs/1801.01290>)           |       ✓        |         ✓         |      [ApeX](<https://arxiv.org/abs/1803.00933>)      | Model-free Off-policy RL |
| [GAIL](<https://arxiv.org/abs/1606.03476>), [AIRL](<https://arxiv.org/abs/1710.11248>), [GAIfO](<https://arxiv.org/abs/1807.06158>), [VAIL](<https://arxiv.org/abs/1810.00821>) |       ✓        |         ✓         | [Spectral Norm.](<https://arxiv.org/abs/1802.05957>) | Imitation Learning       |
=======
|                          Algorithm                           | Dicrete action | Continuous action |                  Support                   | Category                 |
| :----------------------------------------------------------: | :------------: | :---------------: | :----------------------------------------: | ------------------------ |
| [VPG](https://papers.nips.cc/paper/1713-policy-gradient-methods-for-reinforcement-learning-with-function-approximation.pdf), [PPO](<https://arxiv.org/abs/1707.06347>) |       ✓        |         ✓         |  [GAE](https://arxiv.org/abs/1506.02438)   | Model-free On-policy RL  |
| [DQN](https://storage.googleapis.com/deepmind-media/dqn/DQNNaturePaper.pdf) (including [DDQN](https://arxiv.org/abs/1509.06461), [Prior. DQN](https://arxiv.org/abs/1511.05952), [Duel. DQN](https://arxiv.org/abs/1511.06581), [Distrib. DQN](<https://arxiv.org/abs/1707.06887>), [Noisy DQN](<https://arxiv.org/abs/1706.10295>)) |       ✓        |         -         | [ApeX](<https://arxiv.org/abs/1803.00933>) | Model-free Off-policy RL |
| [DDPG](https://arxiv.org/abs/1509.02971) (including [TD3](<https://arxiv.org/abs/1802.09477>), [BiResDDPG](<https://arxiv.org/abs/1905.01072>)) |       -        |         ✓         | [ApeX](<https://arxiv.org/abs/1803.00933>) | Model-free Off-policy RL |
|          [SAC](<https://arxiv.org/abs/1801.01290>)           |       ✓        |         ✓         | [ApeX](<https://arxiv.org/abs/1803.00933>) | Model-free Off-policy RL |
|           [CURL](https://arxiv.org/abs/2004.04136)           |       -        |         ✓         |                     -                      | Model-free Off-policy RL |
| [MPC](https://arxiv.org/abs/1708.02596), [ME-TRPO](https://arxiv.org/abs/1802.10592) |       ✓        |         ✓         |                     -                      | Model-base RL            |
| [GAIL](<https://arxiv.org/abs/1606.03476>), [GAIfO](<https://arxiv.org/abs/1807.06158>), [VAIL](<https://arxiv.org/abs/1810.00821>) (including [Spectral Normalization](<https://arxiv.org/abs/1802.05957>)) |       ✓        |         ✓         |                     -                      | Imitation Learning       |
>>>>>>> 969a62d4

Following papers have been implemented in tf2rl:

- Model-free On-policy RL
  - [Policy Gradient Methods for Reinforcement Learning with Function Approximation](https://papers.nips.cc/paper/1713-policy-gradient-methods-for-reinforcement-learning-with-function-approximation.pdf), [code](<https://github.com/keiohta/tf2rl/blob/master/tf2rl/algos/vpg.py>)
  - [High-Dimensional Continuous Control Using Generalized Advantage Estimation](https://arxiv.org/abs/1506.02438), [code](<https://github.com/keiohta/tf2rl/blob/master/tf2rl/misc/discount_cumsum.py>)
  - [Proximal Policy Optimization Algorithms](<https://arxiv.org/abs/1707.06347>), [code](<https://github.com/keiohta/tf2rl/blob/master/tf2rl/algos/ppo.py>)
- Model-free Off-policy RL
  - [Playing Atari with Deep Reinforcement Learning](https://www.cs.toronto.edu/~vmnih/docs/dqn.pdf), [code](<https://github.com/keiohta/tf2rl/blob/master/tf2rl/algos/dqn.py>)
  - [Human-level control through Deep Reinforcement Learning](https://storage.googleapis.com/deepmind-media/dqn/DQNNaturePaper.pdf), [code](<https://github.com/keiohta/tf2rl/blob/master/tf2rl/algos/dqn.py>)
  - [Deep Reinforcement Learning with Double Q-learning](https://arxiv.org/abs/1509.06461), [code](<https://github.com/keiohta/tf2rl/blob/master/tf2rl/algos/dqn.py>)
  - [Prioritized Experience Replay](https://arxiv.org/abs/1511.05952), [code](<https://github.com/keiohta/tf2rl/blob/master/tf2rl/algos/dqn.py>)
  - [Dueling Network Architectures for Deep Reinforcement Learning](https://arxiv.org/abs/1511.06581), [code](<https://github.com/keiohta/tf2rl/blob/master/tf2rl/algos/dqn.py>)
  - [A Distributional Perspective on Reinforcement Learning](<https://arxiv.org/abs/1707.06887>), [code](<https://github.com/keiohta/tf2rl/blob/master/tf2rl/algos/dqn.py>)
  - [Noisy Networks for Exploration](<https://arxiv.org/abs/1706.10295>), [code](<https://github.com/keiohta/tf2rl/blob/master/tf2rl/networks/noisy_dense.py>)
  - [Distributed Prioritized Experience Replay](<https://arxiv.org/abs/1803.00933>), [code](<https://github.com/keiohta/tf2rl/blob/master/tf2rl/algos/apex.py>)
  - [Continuous control with deep reinforcement learning](https://arxiv.org/abs/1509.02971), [code](<https://github.com/keiohta/tf2rl/blob/master/tf2rl/algos/ddpg.py>)
  - [Soft Actor-Critic: Off-Policy Maximum Entropy Deep Reinforcement Learning with a Stochastic Actor](<https://arxiv.org/abs/1801.01290>), [Soft Actor-Critic Algorithms and Applications](https://arxiv.org/abs/1812.05905), [code](<https://github.com/keiohta/tf2rl/blob/master/tf2rl/algos/sac.py>)
  - [Addressing Function Approximation Error in Actor-Critic Methods](<https://arxiv.org/abs/1802.09477>), [code](<https://github.com/keiohta/tf2rl/blob/master/tf2rl/algos/td3.py>)
  - [Deep Residual Reinforcement Learning](<https://arxiv.org/abs/1905.01072>), [code](<https://github.com/keiohta/tf2rl/blob/master/tf2rl/algos/bi_res_ddpg.py>)
  - [Soft Actor-Critic for Discrete Action Settings](https://arxiv.org/abs/1910.07207v1), [code](<https://github.com/keiohta/tf2rl/blob/master/tf2rl/algos/sac_discrete.py>)
  - [CURL: Contrastive Unsupervised Representations for Reinforcement Learning](https://arxiv.org/abs/2004.04136), [code](<https://github.com/keiohta/tf2rl/blob/master/tf2rl/algos/curl_sac.py>)
- Model-base RL
  - [Neural Network Dynamics for Model-Based Deep Reinforcement Learning with Model-Free Fine-Tuning](https://arxiv.org/abs/1708.02596), [code](https://github.com/keiohta/tf2rl/blob/master/tf2rl/experiments/mpc_trainer.py)
  - [Model-Ensemble Trust-Region Policy Optimization](https://arxiv.org/abs/1802.10592), [code](https://github.com/keiohta/tf2rl/blob/master/tf2rl/experiments/me_trpo_trainer.py)
- Imitation Learning
  - [Generative Adversarial Imitation Learning](<https://arxiv.org/abs/1606.03476>), [code](<https://github.com/keiohta/tf2rl/blob/master/tf2rl/algos/gail.py>)
  - [Learning Robust Rewards with Adversarial Inverse Reinforcement Learning](<https://arxiv.org/abs/1710.11248>), [code](https://github.com/keiohta/tf2rl/blob/master/tf2rl/algos/airl.py)
  - [Spectral Normalization for Generative Adversarial Networks](<https://arxiv.org/abs/1802.05957>), [code](<https://github.com/keiohta/tf2rl/blob/master/tf2rl/networks/spectral_norm_dense.py>)
  - [Generative Adversarial Imitation from Observation](<https://arxiv.org/abs/1807.06158>), [code](<https://github.com/keiohta/tf2rl/blob/master/tf2rl/algos/gail.py>)
  - [Variational Discriminator Bottleneck: Improving Imitation Learning, Inverse RL, and GANs by Constraining Information Flow](<https://arxiv.org/abs/1810.00821>), [code](<https://github.com/keiohta/tf2rl/blob/master/tf2rl/algos/vail.py>)

Also, some useful techniques are implemented:

- [Auto-Encoding Variational Bayes](https://arxiv.org/abs/1312.6114), [code](https://github.com/keiohta/tf2rl/blob/master/tf2rl/tools/vae.py)
- [D2RL](https://arxiv.org/abs/2010.09163), [code](<https://github.com/keiohta/tf2rl/blob/master/tf2rl/algos/d2rl_sac.py>)

## Installation

You can install `tf2rl` from PyPI:

```bash
$ pip install tf2rl
```

or, you can also install from source:

```bash
$ git clone https://github.com/keiohta/tf2rl.git tf2rl
$ cd tf2rl
$ pip install .
```

### Preinstalled Docker Container
Instead of installing tf2rl on your (virtual) system, you can use
preinstalled Docker containers.

Only the first execution requires time to download the container image.

At the following commands, you need to replace `<version>` with the
version tag which you want to use.


#### CPU Only

The following simple command starts preinstalled container.

```bash
docker run -it ghcr.io/keiohta/tf2rl/cpu:<version> bash
```


If you also want to mount your local directory `/local/dir/path` at
container `/mount/point`

```bash
docker run -it -v /local/dir/path:/mount/point ghcr.io/keiohta/tf2rl/cpu:<version> bash
```

#### GPU Support (Linux Only, Experimental)

WARNING: We encountered unsolved errors when running ApeX multiprocess learning.

Requirements
- Linux
- NVIDIA GPU
  - TF2.2 compatible driver
- Docker 19.03 or later


The following simple command starts preinstalled container.

```bash
docker run --gpus all -it ghcr.io/keiohta/tf2rl/nvidia:<version> bash
```

If you also want to mount your local directory `/local/dir/path` at
container `/mount/point`


```bash
docker run --gpus all -it -v /local/dir/path:/mount/point ghcr.io/keiohta/tf2rl/nvidia:<version> bash
```


If your container can see GPU correctly, you can check inside
container by the following comand;

```bash
nvidia-smi
```


## Getting started
Here is a quick example of how to train DDPG agent on a Pendulum environment:

```python
import gym
from tf2rl.algos.ddpg import DDPG
from tf2rl.experiments.trainer import Trainer


parser = Trainer.get_argument()
parser = DDPG.get_argument(parser)
args = parser.parse_args()

env = gym.make("Pendulum-v0")
test_env = gym.make("Pendulum-v0")
policy = DDPG(
    state_shape=env.observation_space.shape,
    action_dim=env.action_space.high.size,
    gpu=-1,  # Run on CPU. If you want to run on GPU, specify GPU number
    memory_capacity=10000,
    max_action=env.action_space.high[0],
    batch_size=32,
    n_warmup=500)
trainer = Trainer(policy, env, args, test_env=test_env)
trainer()
```

You can check implemented algorithms in [examples](https://github.com/keiohta/tf2rl/tree/master/examples).
For example if you want to train DDPG agent:

```bash
# You must change directory to avoid importing local files
$ cd examples
# For options, please specify --help or read code for options
$ python run_ddpg.py [options]
```

You can see the training progress/results from TensorBoard as follows:

```bash
# When executing `run_**.py`, its logs are automatically generated under `./results`
$ tensorboard --logdir results
```

## Citation
```
@misc{ota2020tf2rl,
  author = {Kei Ota},
  title = {TF2RL},
  year = {2020},
  publisher = {GitHub},
  journal = {GitHub repository},
  howpublished = {\url{https://github.com/keiohta/tf2rl/}}
}
```<|MERGE_RESOLUTION|>--- conflicted
+++ resolved
@@ -10,15 +10,6 @@
 ## Algorithms
 Following algorithms are supported:
 
-<<<<<<< HEAD
-|                          Algorithm                           | Dicrete action | Continuous action |                       Support                        | Category                 |
-| :----------------------------------------------------------: | :------------: | :---------------: | :--------------------------------------------------: | ------------------------ |
-| [VPG](https://papers.nips.cc/paper/1713-policy-gradient-methods-for-reinforcement-learning-with-function-approximation.pdf), [PPO](<https://arxiv.org/abs/1707.06347>) |       ✓        |         ✓         |       [GAE](https://arxiv.org/abs/1506.02438)        | Model-free On-policy RL  |
-| [DQN](https://storage.googleapis.com/deepmind-media/dqn/DQNNaturePaper.pdf) (including [DDQN](https://arxiv.org/abs/1509.06461), [Prior. DQN](https://arxiv.org/abs/1511.05952), [Duel. DQN](https://arxiv.org/abs/1511.06581), [Distrib. DQN](<https://arxiv.org/abs/1707.06887>), [Noisy DQN](<https://arxiv.org/abs/1706.10295>)) |       ✓        |         -         |      [ApeX](<https://arxiv.org/abs/1803.00933>)      | Model-free Off-policy RL |
-| [DDPG](https://arxiv.org/abs/1509.02971) (including [TD3](<https://arxiv.org/abs/1802.09477>), [BiResDDPG](<https://arxiv.org/abs/1905.01072>)) |       -        |         ✓         |      [ApeX](<https://arxiv.org/abs/1803.00933>)      | Model-free Off-policy RL |
-|          [SAC](<https://arxiv.org/abs/1801.01290>)           |       ✓        |         ✓         |      [ApeX](<https://arxiv.org/abs/1803.00933>)      | Model-free Off-policy RL |
-| [GAIL](<https://arxiv.org/abs/1606.03476>), [AIRL](<https://arxiv.org/abs/1710.11248>), [GAIfO](<https://arxiv.org/abs/1807.06158>), [VAIL](<https://arxiv.org/abs/1810.00821>) |       ✓        |         ✓         | [Spectral Norm.](<https://arxiv.org/abs/1802.05957>) | Imitation Learning       |
-=======
 |                          Algorithm                           | Dicrete action | Continuous action |                  Support                   | Category                 |
 | :----------------------------------------------------------: | :------------: | :---------------: | :----------------------------------------: | ------------------------ |
 | [VPG](https://papers.nips.cc/paper/1713-policy-gradient-methods-for-reinforcement-learning-with-function-approximation.pdf), [PPO](<https://arxiv.org/abs/1707.06347>) |       ✓        |         ✓         |  [GAE](https://arxiv.org/abs/1506.02438)   | Model-free On-policy RL  |
@@ -28,7 +19,6 @@
 |           [CURL](https://arxiv.org/abs/2004.04136)           |       -        |         ✓         |                     -                      | Model-free Off-policy RL |
 | [MPC](https://arxiv.org/abs/1708.02596), [ME-TRPO](https://arxiv.org/abs/1802.10592) |       ✓        |         ✓         |                     -                      | Model-base RL            |
 | [GAIL](<https://arxiv.org/abs/1606.03476>), [GAIfO](<https://arxiv.org/abs/1807.06158>), [VAIL](<https://arxiv.org/abs/1810.00821>) (including [Spectral Normalization](<https://arxiv.org/abs/1802.05957>)) |       ✓        |         ✓         |                     -                      | Imitation Learning       |
->>>>>>> 969a62d4
 
 Following papers have been implemented in tf2rl:
 
