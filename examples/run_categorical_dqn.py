--- conflicted
+++ resolved
@@ -1,12 +1,7 @@
 import gym
 
-<<<<<<< HEAD
 from tf2rl.algos.categorical_dqn import CategoricalDQN, CategoricalQFunc
-from tf2rl.trainer.trainer import Trainer
-=======
-from tf2rl.algos.categorical_dqn import CategoricalDQN
 from tf2rl.experiments.trainer import Trainer
->>>>>>> 6fd30f42
 
 
 if __name__ == '__main__':
